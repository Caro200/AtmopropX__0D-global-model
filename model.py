--- conflicted
+++ resolved
@@ -177,7 +177,6 @@
     
 
     def P_abs(self, T_e, n_e, n_g):
-<<<<<<< HEAD
         return R_ind(self.R, self.L, self.N, self.omega, n_e, n_g, self.K_el(T_e)) * self.I_coil**2 / 2 # the original code divided by V : density of power ?
     
     def electron_heating(self, T_e, n_e, n_g):
@@ -229,18 +228,16 @@
     #    b = (1/4) * self.m_i * (u_B(T_e, self.m_i)**2) * n_e * n_g * K_in 
     #    c = self.kappa * (T_g - self.T_g_0) * self.A / (self.V * lambda_0)
     #    return a + b - c
-=======
-        return R_ind(self.R, self.L, self.N, self.omega, n_e, n_g, self.K_el(T_e)) * self.I_coil**2 / (2 * self.V)
-
-    def gas_heating(self, T_e, T_g, n_e, n_g):
-        """Calculates the derivative of the gas energy : 3/2*n_g*k_b*T_g"""
-        K_in = SIGMA_I * maxwellian_flux_speed(T_g, self.m_i)
-        lambda_0 = self.R / 2.405 + self.L / pi
-        # lambda_0 =np.sqrt((self.R / 2.405)**2 + (self.L / pi)**2)
-        a = 3 * (m_e / self.m_i) * k * (T_e - T_g) * n_e * n_g * self.K_el(T_e)
-        b = (1/4) * self.m_i * (u_B(T_e, self.m_i)**2) * n_e * n_g * K_in 
-        c = self.kappa * (T_g - self.T_g_0) * self.A / (self.V * lambda_0)
-        return a + b - c
+
+#     def gas_heating(self, T_e, T_g, n_e, n_g):
+#         """Calculates the derivative of the gas energy : 3/2*n_g*k_b*T_g"""
+#         K_in = SIGMA_I * maxwellian_flux_speed(T_g, self.m_i)
+#         lambda_0 = self.R / 2.405 + self.L / pi
+#         # lambda_0 =np.sqrt((self.R / 2.405)**2 + (self.L / pi)**2)
+#         a = 3 * (m_e / self.m_i) * k * (T_e - T_g) * n_e * n_g * self.K_el(T_e)
+#         b = (1/4) * self.m_i * (u_B(T_e, self.m_i)**2) * n_e * n_g * K_in 
+#         c = self.kappa * (T_g - self.T_g_0) * self.A / (self.V * lambda_0)
+#         return a + b - c
 # * A supprimer (gardé pour référence)
     # def particle_balance_e(self, T_e, T_g, n_e, n_g):
     #     """Calculates the derivative of the electron density : n_e"""
@@ -274,7 +271,6 @@
         dE = np.zeros(nb_e) 
         #pass
         return dE    
->>>>>>> e9e67120
 
 
     def P_rf(self, state: NDArray[float]): # type: ignore
